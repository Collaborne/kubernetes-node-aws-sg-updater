{
  "name": "kubernetes-node-aws-sg-updater",
  "version": "0.9.0",
  "description": "Automatically keep AWS security groups up-to-date for nodes",
  "jsnext:main": "src/index.js",
  "main": "dist/index.js",
  "scripts": {
    "install": "npm-warn-shrinkwrap",
    "prepublish": "eslint src && npm run build",
    "build": "babel src -d dist",
    "postinstall": "check-node-version --package",
    "test": "cross-env NODE_ENV=test node ${_NODE_ARGS} $(npm bin)/nyc -r html -r lcov -r text tape 'test/**/*.js'",
    "start": "node dist/index.js"
  },
  "repository": {
    "type": "git",
    "url": "git+https://github.com/Collaborne/kubernetes-node-aws-sg-updater.git"
  },
  "keywords": [
    "kubernetes",
    "AWS",
    "securitygroup",
    "watch"
  ],
  "author": "Collaborne B.V. <opensource@collaborne.com>",
  "license": "MIT",
  "bugs": {
    "url": "https://github.com/Collaborne/kubernetes-node-aws-sg-updater/issues"
  },
  "homepage": "https://github.com/Collaborne/kubernetes-node-aws-sg-updater#readme",
  "dependencies": {
    "auto-kubernetes-client": "^0.6.1",
<<<<<<< HEAD
    "aws-sdk": "^2.45.0",
    "check-node-version": "^4.0.0",
    "log4js": "^5.0.0",
=======
    "aws-sdk": "^2.572.0",
    "check-node-version": "^3.1.1",
    "log4js": "^6.0.0",
>>>>>>> 330e2efc
    "npm-warn-shrinkwrap": "^1.0.2",
    "yargs": "^14.0.0"
  },
  "devDependencies": {
    "@babel/cli": "^7.0.0",
    "@babel/core": "^7.0.0",
    "@babel/preset-env": "^7.0.0",
    "@babel/register": "^7.0.0",
    "babel-plugin-istanbul": "^5.1.1",
    "cross-env": "^6.0.0",
    "eslint": "^6.0.0",
    "nyc": "^14.0.0",
    "tape": "^4.7.0",
    "tape-catch": "^1.0.6"
  },
  "engines": {
    "node": ">=6.9.0"
  },
  "babel": {
    "presets": [
      "@babel/preset-env"
    ],
    "env": {
      "test": {
        "plugins": [
          "istanbul"
        ]
      }
    }
  },
  "nyc": {
    "require": [
      "@babel/register"
    ],
    "sourceMap": false,
    "instrument": false
  }
}<|MERGE_RESOLUTION|>--- conflicted
+++ resolved
@@ -30,15 +30,10 @@
   "homepage": "https://github.com/Collaborne/kubernetes-node-aws-sg-updater#readme",
   "dependencies": {
     "auto-kubernetes-client": "^0.6.1",
-<<<<<<< HEAD
-    "aws-sdk": "^2.45.0",
+    "log4js": "^5.0.0",
+    "aws-sdk": "^2.572.0",
     "check-node-version": "^4.0.0",
-    "log4js": "^5.0.0",
-=======
-    "aws-sdk": "^2.572.0",
-    "check-node-version": "^3.1.1",
     "log4js": "^6.0.0",
->>>>>>> 330e2efc
     "npm-warn-shrinkwrap": "^1.0.2",
     "yargs": "^14.0.0"
   },
